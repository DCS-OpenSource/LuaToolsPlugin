--- conflicted
+++ resolved
@@ -54,7 +54,6 @@
 end
 
 
-<<<<<<< HEAD
 --- Add a push button block.
 --- @param btnCmd number              Device/keybind command for the button
 --- @param baseName string            Display base name shown in the UI
@@ -76,14 +75,9 @@
 end
 
 
---- Add a 2-position switch block (single function, 1-indexed labels).
---- @param swCmd number            Device/keybind command for the 2-pos switch (e.g., Keys.BEACON_LIGHT_SW)
---- @param baseName string         Display base name shown in the UI (e.g., "Beacon Lights")
-=======
 --- Add a 2-position switch block.
 --- @param swCmd number            Device/keybind command for the 2-pos switch
 --- @param baseName string         Display base name shown in the UI
->>>>>>> 5d43e759
 --- @param categories string|string[] Category breadcrumb(s) (string or array of strings)
 --- @param toggleCmd number|nil    Optional toggle command; pass nil if not needed
 --- @param labels table|nil        Labels table; uses 1-indexed keys [1] and [2]
