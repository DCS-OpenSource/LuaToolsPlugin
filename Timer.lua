--- conflicted
+++ resolved
@@ -30,13 +30,8 @@
 ---@param duration number Default 0.05 seconds. The duration set for the timer.
 ---@param updateRate number Default 1 second. The time step incremented every update
 ---@param callback function|nil The callback function to execute when the timer goes off.
-<<<<<<< HEAD
----@param persistentRinging boolean Default false. Whether or not the timer should execute the callback every update after it goes off. True means it should. 
----@param autoReset boolean Default false. Should the timer automatically reset itself once it has finished?
-=======
 ---@param persistentRinging boolean|nil Default false. Whether or not the timer should execute the callback every update after it goes off. True means it should. 
 ---@param autoReset boolean|nil Default false. Should the timer automatically reset itself once it has finished?
->>>>>>> 7c944270
 ---@return Timer self The timer table that has been created.
 function Timer:new(duration, updateRate, callback, persistentRinging, autoReset)
     local self = setmetatable({}, Timer)
