--- conflicted
+++ resolved
@@ -1,30 +1,18 @@
 -- MIT License
-<<<<<<< HEAD
 -- 
 -- Copyright (c) 2025 OpenFlight Community
--- 
-=======
 --
--- Copyright (c) 2025 OpenFlight Community
---
->>>>>>> 8181319c
 -- Permission is hereby granted, free of charge, to any person obtaining a copy
 -- of this software and associated documentation files (the "Software"), to deal
 -- in the Software without restriction, including without limitation the rights
 -- to use, copy, modify, merge, publish, distribute, sublicense, and/or sell
 -- copies of the Software, and to permit persons to whom the Software is
 -- furnished to do so, subject to the following conditions:
-<<<<<<< HEAD
 -- 
 -- The above copyright notice and this permission notice shall be included in all
 -- copies or substantial portions of the Software.
 -- 
-=======
---
--- The above copyright notice and this permission notice shall be included in all
--- copies or substantial portions of the Software.
---
->>>>>>> 8181319c
+
 -- THE SOFTWARE IS PROVIDED "AS IS", WITHOUT WARRANTY OF ANY KIND, EXPRESS OR
 -- IMPLIED, INCLUDING BUT NOT LIMITED TO THE WARRANTIES OF MERCHANTABILITY,
 -- FITNESS FOR A PARTICULAR PURPOSE AND NONINFRINGEMENT. IN NO EVENT SHALL THE
@@ -36,7 +24,7 @@
 local KeybindToDevice = {}
 KeybindToDevice.__index = KeybindToDevice
 
-<<<<<<< HEAD
+
 -- Small helper: snap a value to the nearest entry in a list
 local function nearest_index(values, v)
     if not values or #values == 0 then return 1 end
@@ -48,6 +36,7 @@
     return best_i
 end
 
+
 --- Create a new KeybindToDevice instance
 function KeybindToDevice:new()
     local self = setmetatable({}, KeybindToDevice)
@@ -55,6 +44,7 @@
     self.device   = GetSelf()
     return self
 end
+
 
 --- Register a keybind (simple, toggle, and optional step up/down)
 --- @param deviceCommand number Device command to perform
@@ -77,8 +67,8 @@
         toggleValues  = toggleValues,
         incCommand    = incCommand,
         decCommand    = decCommand,
-        stateIndex    = 1,               -- internal toggle/step state (1-based)
-        currentValue  = 0,               -- last value applied
+        stateIndex    = 1,
+        currentValue  = 0,
         toEFM         = toEFM or false,
     }
 end
@@ -87,14 +77,14 @@
 --- Key/toggle/inc/dec drive the local device only; device path mirrors to EFM (if enabled)
 function KeybindToDevice:sendCommand(command, value)
     for _, bind in pairs(self.keybinds) do
-        -- 1) SIMPLE KEY PATH
+        -- SIMPLE KEY PATH
         if bind.keyCommand and command == bind.keyCommand then
             self.device:performClickableAction(bind.deviceCommand, value, false)
             bind.currentValue = value
             return
         end
 
-        -- 2) TOGGLE KEY PATH (cycle values; loops)
+        -- TOGGLE KEY PATH (cycle values; loops)
         if bind.toggleCommand and command == bind.toggleCommand then
             local tv = bind.toggleValues
             if tv and #tv > 0 then
@@ -106,7 +96,7 @@
             return
         end
 
-        -- 2b) INCREMENT KEY PATH (no loop; clamp to last)
+        -- INCREMENT KEY PATH (no loop; clamp to last)
         if bind.incCommand and command == bind.incCommand then
             local tv = bind.toggleValues
             if tv and #tv > 0 then
@@ -120,7 +110,7 @@
             return
         end
 
-        -- 2c) DECREMENT KEY PATH (no loop; clamp to first)
+        -- DECREMENT KEY PATH (no loop; clamp to first)
         if bind.decCommand and command == bind.decCommand then
             local tv = bind.toggleValues
             if tv and #tv > 0 then
@@ -134,7 +124,7 @@
             return
         end
 
-        -- 3) DEVICE PATH (cockpit click / other Lua calls)
+        -- DEVICE PATH (cockpit click / other Lua calls)
         if command == bind.deviceCommand then
             local outValue = value
             if bind.toggleCommand and bind.toggleValues and #bind.toggleValues > 0 then
@@ -152,110 +142,11 @@
                 end
             end
             return
-=======
---- Create a new instance of KeybindtoDevice
-function KeybindToDevice:new()
-    local self = setmetatable({}, KeybindToDevice)
-    self.keybinds = {} -- Table to hold keybinds, keyed by command id
-    self.device  = GetSelf()
-    return self
-end
-
---- Function to register a keybind to a device command
---- @param keyCommand number The keybind command to listen for
---- @param deviceCommand number The device command to perform when the keybind is pressed
---- @param device number|nil The index of the device to which the command belongs, defaults to current device
---- @param toEFM boolean|nil When true, only register an EFM-dispatch entry (no clickable entry)
---- @return nil
-function KeybindToDevice:registerKeybind(keyCommand, deviceCommand, device, toEFM)
-    local dev = device and GetDevice(device) or self.device
-
-    if toEFM then
-        -- EFM-only path: listen to the keyCommand and dispatch to EFM with deviceCommand
-        self.device:listen_command(deviceCommand)
-        self.keybinds[deviceCommand] = {
-            kind          = "efm",       -- dispatch_action path
-            deviceCommand = keyCommand,  -- what we will dispatch to EFM
-            device        = dev,
-        }
-        return
-    end
-
-    -- Normal clickable path
-    self.device:listen_command(keyCommand)
-    if not self.keybinds[keyCommand] then
-        self.keybinds[keyCommand] = {
-            kind          = "click",           -- performClickableAction path
-            deviceCommand = deviceCommand,
-            device        = dev,
-            toEFM         = false,
-            doClickable   = doClickable or false,
-        }
+        end
     end
 end
 
 
---- Register a toggle keybind. When pressed, toggleFunc() must return the new value.
---- @param KeyCommand number
---- @param deviceCommand number|nil device clickable to drive (optional, but typical)
---- @param initialState any initial toggle state
---- @param toggleFunc function returns the new toggle value each press
---- @param device number|nil
---- @param toEFM boolean|nil when true, also add an EFM-dispatch entry keyed by deviceCommand
-function KeybindToDevice:registerToggleKeybind(KeyCommand, deviceCommand, initialState, toggleFunc, device, toEFM)
-    local dev = device and GetDevice(device) or self.device
-
-    -- Clickable/toggle path (keyed by the keybind command)
-    self.device:listen_command(KeyCommand)
-    if not self.keybinds[KeyCommand] then
-        self.keybinds[KeyCommand] = {
-            kind          = "click",           -- toggle still only applies on the keybind path
-            deviceCommand = deviceCommand,
-            device        = dev,
-            toggleValue   = initialState,
-            toggleFunc    = toggleFunc,
-            toEFM         = toEFM or false,
-        }
-    end
-end
-
---- Route command events to the appropriate action based on registration
---- @param keyCommand number The command id received by SetCommand
---- @param value any The value to send with the command
---- @return boolean success
-function KeybindToDevice:sendCommand(keyCommand, value)
-    
-    local bind = self.keybinds[keyCommand]
-    if not bind then return false end
-    
-    if bind.kind == "efm" then
-        -- EFM path: mirror device command to external FM
-        -- value can be nil; default to 0 for safety
-        dispatch_action(nil, bind.deviceCommand, value or 0)
-        return true
-    end
-
-    -- Clickable path (default/legacy behavior)
-    if bind.toggleFunc == nil then
-        -- Normal keybind -> clickable action
-        bind.device:performClickableAction(bind.deviceCommand, value, false)
-        return true
-    else
-        -- Toggle keybind -> compute new value and send clickable
-        local toggledValue = bind.toggleFunc()
-        if toggledValue == nil then
-            print_message_to_user("You forgot to return a value in your toggleFunc command")
-            return false
-        end
-        bind.toggleValue = toggledValue
-        if bind.deviceCommand then
-            bind.device:performClickableAction(bind.deviceCommand, toggledValue, true)
->>>>>>> 8181319c
-        end
-    end
-end
-
-<<<<<<< HEAD
 --- Get the current tracked value of a binding
 --- @param deviceCommand number Device command registered with this system
 --- @return number|nil The current value (nil if not registered)
@@ -268,6 +159,5 @@
     return bind.currentValue
 end
 
-=======
->>>>>>> 8181319c
+
 return KeybindToDevice